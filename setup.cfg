[build_sphinx]
source-dir = docs
build-dir = docs/_build
all_files = 1

[build_docs]
source-dir = docs
build-dir = docs/_build
all_files = 1

[upload_docs]
upload-dir = docs/_build/html
show-response = 1

[tool:pytest]
minversion = 2.2
norecursedirs = build docs/_build
doctest_plus = enabled

[ah_bootstrap]
auto_use = True

[pep8]
# E101 - mix of tabs and spaces
# W191 - use of tabs
# W291 - trailing whitespace
# W292 - no newline at end of file
# W293 - trailing whitespace
# W391 - blank line at end of file
# E111 - 4 spaces per indentation level
# E112 - 4 spaces per indentation level
# E113 - 4 spaces per indentation level
# E901 - SyntaxError or IndentationError
# E902 - IOError
select = E101,W191,W291,W292,W293,W391,E111,E112,E113,E901,E902
exclude = extern,sphinx,*parsetab.py

[metadata]
package_name = speclite
<<<<<<< HEAD
name = speclite
=======
>>>>>>> 0f2633d9
description = Lightweight utilities for working with spectroscopic data
long_description = This package provides a set of lightweight utilities for working with spectroscopic data in astronomy. Based on the astropy affiliated package template.
author = Speclite Developers
author_email = dkirkby@uci.edu
license = BSD
url = http://speclite.readthedocs.io/
edit_on_github = True
github_project = dkirkby/speclite
install_requires = astropy scipy pyyaml
# version should be PEP440 compatible, e.g. 0.8 or 0.8dev (http://www.python.org/dev/peps/pep-0440)
<<<<<<< HEAD
version = 0.10dev
=======
version = 0.10.dev
>>>>>>> 0f2633d9

[entry_points]
speclite_benchmark = speclite.benchmark:main<|MERGE_RESOLUTION|>--- conflicted
+++ resolved
@@ -37,10 +37,6 @@
 
 [metadata]
 package_name = speclite
-<<<<<<< HEAD
-name = speclite
-=======
->>>>>>> 0f2633d9
 description = Lightweight utilities for working with spectroscopic data
 long_description = This package provides a set of lightweight utilities for working with spectroscopic data in astronomy. Based on the astropy affiliated package template.
 author = Speclite Developers
@@ -51,11 +47,7 @@
 github_project = dkirkby/speclite
 install_requires = astropy scipy pyyaml
 # version should be PEP440 compatible, e.g. 0.8 or 0.8dev (http://www.python.org/dev/peps/pep-0440)
-<<<<<<< HEAD
-version = 0.10dev
-=======
 version = 0.10.dev
->>>>>>> 0f2633d9
 
 [entry_points]
 speclite_benchmark = speclite.benchmark:main